/**
 * Scene Content Service
 *
 * Service layer for scene content generation and database persistence.
 */

import { eq, type InferSelectModel } from "drizzle-orm";
import { db } from "@/lib/db";
import {
    chapters,
    characters,
    parts,
    scenes,
    settings,
    stories,
} from "@/lib/schemas/database";

// Database row types (for query results)
type Story = InferSelectModel<typeof stories>;
type Chapter = InferSelectModel<typeof chapters>;
type Part = InferSelectModel<typeof parts>;
type Character = InferSelectModel<typeof characters>;
type Setting = InferSelectModel<typeof settings>;
type Scene = InferSelectModel<typeof scenes>;

import { generateSceneContent } from "../generators/scene-content-generator";
import type {
    GeneratorSceneContentParams,
    GeneratorSceneContentResult,
} from "@/lib/schemas/generators/types";

export interface ServiceSceneContentParams {
    sceneId: string;
    language?: string;
    userId: string;
    promptVersion?: string; // Optional scene_content prompt version (e.g., "v1.1")
}

export interface ServiceSceneContentResult {
    scene: Scene;
    metadata: {
        wordCount: number;
        generationTime: number;
    };
}

export class SceneContentService {
    async generateAndSave(
        params: ServiceSceneContentParams,
    ): Promise<ServiceSceneContentResult> {
        const { sceneId, language = "English", userId, promptVersion } = params;

        // 1. Fetch scene
        const sceneResult = await db
            .select()
            .from(scenes)
            .where(eq(scenes.id, sceneId));

        const scene = sceneResult[0] as Scene | undefined;

        if (!scene) {
            throw new Error(`Scene not found: ${sceneId}`);
        }

        // 2. Get chapter to access storyId
        const chapterResult = await db
            .select()
            .from(chapters)
            .where(eq(chapters.id, scene.chapterId));

        const chapter = chapterResult[0] as Chapter | undefined;

        if (!chapter) {
            throw new Error(`Chapter not found: ${scene.chapterId}`);
        }

        // 3. Get story to verify ownership
        const storyResult: Story[] = (await db
            .select()
            .from(stories)
            .where(eq(stories.id, chapter.storyId))) as Story[];

        const story: Story | undefined = storyResult[0];

        if (!story) {
            throw new Error(`Story not found: ${chapter.storyId}`);
        }

        // 4. Verify ownership
        if (story.authorId !== userId) {
            throw new Error(
                "Access denied: You do not have permission to modify this story",
            );
        }

        // 5. Fetch part
        const partResult = await db
            .select()
            .from(parts)
            .where(eq(parts.id, chapter.partId));

        const part = partResult[0] as Part | undefined;

        if (!part) {
            throw new Error(`Part not found: ${chapter.partId}`);
        }

        // 6. Fetch all characters for the story
        const storyCharacters = (await db
            .select()
            .from(characters)
            .where(eq(characters.storyId, story.id))) as Character[];

        // 7. Fetch all settings for the story
        const storySettings = (await db
            .select()
            .from(settings)
            .where(eq(settings.storyId, story.id))) as Setting[];

        // 8. Generate scene content using pure generator
        const generateParams: GeneratorSceneContentParams = {
            story: story as any,
            part: part as any,
            chapter: chapter as any,
            scene: scene as any,
            characters: storyCharacters as any,
            settings: storySettings as any,
            language,
<<<<<<< HEAD
            promptVersion,
        };
=======
        } as any;
>>>>>>> 624d3f9d

        const generationResult: GeneratorSceneContentResult =
            await generateSceneContent(generateParams);

        // 9. Update scene with generated content
        const now: string = new Date().toISOString();

        const updatedSceneArray: Scene[] = (await db
            .update(scenes)
            .set({
                content: generationResult.content,
                updatedAt: now,
            })
            .where(eq(scenes.id, sceneId))
            .returning()) as Scene[];

        const updatedScene: Scene = updatedSceneArray[0];

        // 10. Return result
        return {
            scene: updatedScene,
            metadata: {
                wordCount: generationResult.wordCount,
                generationTime: generationResult.metadata.generationTime,
            },
        };
    }
}

export const sceneContentService = new SceneContentService();<|MERGE_RESOLUTION|>--- conflicted
+++ resolved
@@ -126,12 +126,8 @@
             characters: storyCharacters as any,
             settings: storySettings as any,
             language,
-<<<<<<< HEAD
             promptVersion,
         };
-=======
-        } as any;
->>>>>>> 624d3f9d
 
         const generationResult: GeneratorSceneContentResult =
             await generateSceneContent(generateParams);
